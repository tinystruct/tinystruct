<project xmlns="http://maven.apache.org/POM/4.0.0"
         xmlns:xsi="http://www.w3.org/2001/XMLSchema-instance"
         xsi:schemaLocation="http://maven.apache.org/POM/4.0.0 http://maven.apache.org/xsd/maven-4.0.0.xsd">
    <modelVersion>4.0.0</modelVersion>
    <groupId>org.tinystruct</groupId>
    <artifactId>tinystruct</artifactId>
    <version>1.7.6</version>
    <name>tinystruct framework</name>
    <description>A lightweight, modular Java application framework for web and CLI development,
        designed for AI integration and plugin-based architecture.
        Enabling developers to create robust solutions with ease for building efficient and scalable applications.
    </description>
    <url>https://tinystruct.org</url>
    <licenses>
        <license>
            <name>Apache 2.0</name>
            <url>http://www.apache.org/licenses/LICENSE-2.0</url>
        </license>
    </licenses>
    <scm>
        <url>https://github.com/tinystruct/tinystruct</url>
    </scm>
    <developers>
        <developer>
            <name>James Zhou</name>
            <email>moverinfo@gmail.com</email>
            <organizationUrl>https://tinystruct.org</organizationUrl>
        </developer>
    </developers>
    <dependencies>
        <!-- https://mvnrepository.com/artifact/jakarta.activation/jakarta.activation-api -->
        <dependency>
            <groupId>jakarta.activation</groupId>
            <artifactId>jakarta.activation-api</artifactId>
            <version>${jakarta.activation.version}</version>
        </dependency>
        <!-- https://mvnrepository.com/artifact/com.sun.mail/jakarta.mail -->
        <dependency>
            <groupId>com.sun.mail</groupId>
            <artifactId>jakarta.mail</artifactId>
            <version>${jakarta.mail.version}</version>
        </dependency>
        <!-- https://mvnrepository.com/artifact/com.google.zxing/core -->
        <dependency>
            <groupId>com.google.zxing</groupId>
            <artifactId>core</artifactId>
            <version>${zxing.version}</version>
        </dependency>
        <dependency>
            <groupId>io.lettuce</groupId>
            <artifactId>lettuce-core</artifactId>
            <version>${lettuce.version}</version>
        </dependency>
        <!-- https://mvnrepository.com/artifact/io.jsonwebtoken/jjwt-api -->
        <dependency>
            <groupId>io.jsonwebtoken</groupId>
            <artifactId>jjwt-api</artifactId>
            <version>${jjwt.version}</version>
        </dependency>
        <!-- https://mvnrepository.com/artifact/io.jsonwebtoken/jjwt-impl -->
        <dependency>
            <groupId>io.jsonwebtoken</groupId>
            <artifactId>jjwt-impl</artifactId>
            <version>${jjwt.version}</version>
        </dependency>
        <dependency>
            <groupId>io.jsonwebtoken</groupId>
            <artifactId>jjwt-jackson</artifactId>
            <version>${jjwt.version}</version>
        </dependency>
        <dependency>
            <groupId>org.apache.kafka</groupId>
            <artifactId>kafka-clients</artifactId>
            <version>${kafka.version}</version>
            <exclusions>
                <exclusion>
                    <groupId>org.slf4j</groupId>
                    <artifactId>slf4j-api</artifactId>
                </exclusion>
            </exclusions>
        </dependency>
        <dependency>
            <groupId>org.junit.jupiter</groupId>
            <artifactId>junit-jupiter-engine</artifactId>
            <version>${jupiter.version}</version>
            <scope>test</scope>
        </dependency>
        <dependency>
            <groupId>org.mockito</groupId>
            <artifactId>mockito-core</artifactId>
            <version>${mockito.version}</version>
        </dependency>
        <!-- https://mvnrepository.com/artifact/com.h2database/h2 -->
        <dependency>
            <groupId>com.h2database</groupId>
            <artifactId>h2</artifactId>
            <version>${h2.version}</version>
        </dependency>
        <dependency>
            <groupId>org.xerial</groupId>
            <artifactId>sqlite-jdbc</artifactId>
            <version>${sqlite.version}</version>
        </dependency>
        <dependency>
            <groupId>org.openjdk.nashorn</groupId>
            <artifactId>nashorn-core</artifactId>
            <version>${nashorn.version}</version>
        </dependency>
        <dependency>
            <groupId>net.java.dev.jna</groupId>
            <artifactId>jna</artifactId>
            <version>${jna.version}</version>
        </dependency>
        <!-- https://mvnrepository.com/artifact/org.bouncycastle/bctls-jdk15on -->
        <dependency>
            <groupId>org.bouncycastle</groupId>
            <artifactId>bctls-jdk18on</artifactId>
            <version>${bouncycastle.version}</version>
        </dependency>
        <!-- https://mvnrepository.com/artifact/org.bouncycastle/bcpkix-jdk18on -->
        <dependency>
            <groupId>org.bouncycastle</groupId>
            <artifactId>bcpkix-jdk18on</artifactId>
            <version>${bouncycastle.version}</version>
        </dependency>
        <!-- https://mvnrepository.com/artifact/org.brotli/dec -->
        <dependency>
            <groupId>org.brotli</groupId>
            <artifactId>dec</artifactId>
            <version>${brotli.version}</version>
        </dependency>
    </dependencies>
    <properties>
        <bouncycastle.version>1.81</bouncycastle.version>
        <brotli.version>0.1.2</brotli.version>
        <project.build.sourceEncoding>UTF-8</project.build.sourceEncoding>
        <jakarta.activation.version>2.1.3</jakarta.activation.version>
        <jakarta.mail.version>2.0.2</jakarta.mail.version>
        <java.version>17</java.version>
        <jjwt.version>0.13.0</jjwt.version>
        <jna.version>5.17.0</jna.version>
        <jupiter.version>5.13.4</jupiter.version>
        <kafka.version>4.0.0</kafka.version>
        <lettuce.version>6.8.0.RELEASE</lettuce.version>
        <maven.compiler.source>17</maven.compiler.source>
        <maven.compiler.target>17</maven.compiler.target>
        <sqlite.version>3.50.3.0</sqlite.version>
        <h2.version>2.3.232</h2.version>
        <mockito.version>5.19.0</mockito.version>
<<<<<<< HEAD
        <nashorn.version>15.6</nashorn.version>
=======
        <nashorn.version>15.7</nashorn.version>
        <tomcat.embed.version>11.0.10</tomcat.embed.version>
>>>>>>> 5fe38b48
        <zxing.version>3.5.3</zxing.version>
    </properties>

    <build>
        <plugins>
            <plugin>
                <groupId>org.apache.maven.plugins</groupId>
                <artifactId>maven-compiler-plugin</artifactId>
                <version>3.12.1</version>
                <configuration>
                    <compilerArgs>
                        <arg>-Xlint:deprecation</arg>
                        <arg>-Xlint:unchecked</arg>
                    </compilerArgs>
                    <source>17</source>
                    <target>17</target>
                </configuration>
            </plugin>
            <plugin>
                <groupId>org.apache.maven.plugins</groupId>
                <artifactId>maven-jar-plugin</artifactId>
                <version>3.3.0</version>
                <configuration>
                    <archive>
                        <manifest>
                            <mainClass>org.tinystruct.system.Dispatcher</mainClass>
                        </manifest>
                    </archive>
                </configuration>
            </plugin>
            <plugin>
                <groupId>org.apache.maven.plugins</groupId>
                <artifactId>maven-assembly-plugin</artifactId>
                <version>2.2-beta-5</version>
                <configuration>
                    <descriptorRefs>
                        <descriptorRef>jar-with-dependencies</descriptorRef>
                    </descriptorRefs>
                    <archive>
                        <manifest>
                            <mainClass>org.tinystruct.system.Dispatcher</mainClass>
                        </manifest>
                    </archive>
                </configuration>
                <executions>
                    <execution>
                        <id>make-assembly</id>
                        <phase>package</phase>
                        <goals>
                            <goal>single</goal>
                        </goals>
                    </execution>
                </executions>
            </plugin>
            <plugin>
                <groupId>org.apache.maven.plugins</groupId>
                <artifactId>maven-source-plugin</artifactId>
                <version>2.2.1</version>
                <executions>
                    <execution>
                        <id>attach-sources</id>
                        <goals>
                            <goal>jar-no-fork</goal>
                        </goals>
                    </execution>
                </executions>
            </plugin>
            <plugin>
                <groupId>org.apache.maven.plugins</groupId>
                <artifactId>maven-javadoc-plugin</artifactId>
                <version>3.2.0</version>
                <configuration>
                    <javadocExecutable>${java.home}/bin/javadoc</javadocExecutable>
                    <encoding>UTF-8</encoding>
                    <charset>UTF-8</charset>
                    <docencoding>UTF-8</docencoding>
                    <additionalJOptions>
                        <additionalJOption>-J-Dfile.encoding=UTF-8</additionalJOption>
                        <additionalJOption>-J-Duser.language=en</additionalJOption>
                        <additionalJOption>-J-Duser.country=US</additionalJOption>
                    </additionalJOptions>
                    <additionalOptions>
                        <additionalOption>-locale</additionalOption>
                        <additionalOption>en_US</additionalOption>
                    </additionalOptions>
                    <doclint>none</doclint>
                </configuration>
                <executions>
                    <execution>
                        <id>attach-javadocs</id>
                        <goals>
                            <goal>jar</goal>
                        </goals>
                    </execution>
                </executions>
            </plugin>
            <plugin>
                <groupId>org.apache.maven.plugins</groupId>
                <artifactId>maven-gpg-plugin</artifactId>
                <version>1.6</version>
                <executions>
                    <execution>
                        <id>sign-artifacts</id>
                        <phase>verify</phase>
                        <goals>
                            <goal>sign</goal>
                        </goals>
                        <configuration>
                            <gpgArguments>
                                <arg>--pinentry-mode</arg>
                                <arg>loopback</arg>
                            </gpgArguments>
                        </configuration>
                    </execution>
                </executions>
            </plugin>
            <plugin>
                <groupId>org.apache.maven.plugins</groupId>
                <artifactId>maven-dependency-plugin</artifactId>
                <version>2.8</version>
                <executions>
                    <execution>
                        <phase>compile</phase>
                        <goals>
                            <goal>copy-dependencies</goal>
                        </goals>
                        <configuration>
                            <outputDirectory>lib</outputDirectory>
                        </configuration>
                    </execution>
                </executions>
            </plugin>
            <plugin>
                <groupId>org.sonatype.central</groupId>
                <artifactId>central-publishing-maven-plugin</artifactId>
                <version>0.7.0</version>
                <extensions>true</extensions>
                <configuration>
                    <publishingServerId>central</publishingServerId>
                </configuration>
            </plugin>
        </plugins>
    </build>
    <distributionManagement>
        <repository>
            <id>central</id>
            <url>https://s01.oss.sonatype.org/service/local/staging/deploy/maven2</url>
        </repository>
        <snapshotRepository>
            <id>central</id>
            <url>https://s01.oss.sonatype.org/content/repositories/snapshots</url>
        </snapshotRepository>
    </distributionManagement>
</project><|MERGE_RESOLUTION|>--- conflicted
+++ resolved
@@ -147,12 +147,7 @@
         <sqlite.version>3.50.3.0</sqlite.version>
         <h2.version>2.3.232</h2.version>
         <mockito.version>5.19.0</mockito.version>
-<<<<<<< HEAD
-        <nashorn.version>15.6</nashorn.version>
-=======
         <nashorn.version>15.7</nashorn.version>
-        <tomcat.embed.version>11.0.10</tomcat.embed.version>
->>>>>>> 5fe38b48
         <zxing.version>3.5.3</zxing.version>
     </properties>
 
